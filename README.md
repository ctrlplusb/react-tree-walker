<<<<<<< HEAD
> This is my personal starter kit for an npm libraries.
=======
> This is my personal starter kit for npm libraries.
>>>>>>> ef14091c

# Your Library Name

A one liner description of your library.

___BADGES: EDIT THESE TO USE THE URLS FOR EACH SERVICE CONFIGURED FOR YOUR OWN LIBRARY, THEN REMOVE THIS MESSAGE___

[![npm](https://img.shields.io/npm/v/npm-library-starter.svg?style=flat-square)](http://npm.im/npm-library-starter)
[![MIT License](https://img.shields.io/npm/l/npm-library-starter.svg?style=flat-square)](http://opensource.org/licenses/MIT)
[![Travis](https://img.shields.io/travis/ctrlplusb/npm-library-starter.svg?style=flat-square)](https://travis-ci.org/ctrlplusb/npm-library-starter)
[![Codecov](https://img.shields.io/codecov/c/github/ctrlplusb/npm-library-starter.svg?style=flat-square)](https://codecov.io/github/ctrlplusb/npm-library-starter)

## TOCs

  - [Introduction](#introduction)
  - [FAQs](#faqs)

## Introduction

An introduction to your library...

## FAQs

___A common question around your library?___

The answer to the question.

___A common question around your library?___

The answer to the question.<|MERGE_RESOLUTION|>--- conflicted
+++ resolved
@@ -1,8 +1,4 @@
-<<<<<<< HEAD
-> This is my personal starter kit for an npm libraries.
-=======
 > This is my personal starter kit for npm libraries.
->>>>>>> ef14091c
 
 # Your Library Name
 
